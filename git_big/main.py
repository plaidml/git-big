# Copyright (c) 2017 Vertex.AI
#
# Licensed under the Apache License, Version 2.0 (the "License");
# you may not use this file except in compliance with the License.
# You may obtain a copy of the License at
#
#     http://www.apache.org/licenses/LICENSE-2.0
#
# Unless required by applicable law or agreed to in writing, software
# distributed under the License is distributed on an "AS IS" BASIS,
# WITHOUT WARRANTIES OR CONDITIONS OF ANY KIND, either express or implied.
# See the License for the specific language governing permissions and
# limitations under the License.

from __future__ import print_function

import collections
import getpass
import hashlib
import json
import os
import re
import shutil
import socket
import stat
import subprocess
import tempfile
<<<<<<< HEAD
import tqdm
=======
>>>>>>> a296f7a1
import urlparse
import uuid
from StringIO import StringIO

import click
import tqdm
from libcloud import DriverType, get_driver
from libcloud.storage.types import ObjectDoesNotExistError

from . import __version__

BLOCKSIZE = 64 * 1024
CTX_SETTINGS = dict(help_option_names=['-h', '--help'])
DEV_NULL = open(os.devnull, 'w')

DRIVER_ALIASES = {
    'gs': 'google_storage',
}


def git(*args):

    return subprocess.check_output(['git'] + map(str, args), stderr=DEV_NULL)


class GitIndex(object):
    def add(self, paths):
        for path in paths:
            git('add', path)

    def remove(self, paths):
        for path in paths:
            git('rm', path)


class GitRepository(object):
    def __init__(self):
        try:
            # HACK because common-dir doesn't seem to work in subdirs of the main repo!?
            # Should be: self.git_dir = git('rev-parse', '--git-common-dir').rstrip()
            self.git_dir = git('rev-parse', '--git-dir').rstrip()
            subdirs = os.path.normpath(self.git_dir).split(os.path.sep)
            if len(subdirs) >= 2 and subdirs[-2] == 'worktrees':
                self.git_dir = git('rev-parse', '--git-common-dir').rstrip()
        except subprocess.CalledProcessError:
            raise click.ClickException('git or git repository not found')
        self.working_dir = git('rev-parse', '--show-toplevel').rstrip()
        self.index = GitIndex()
        self.is_bare = git('rev-parse',
                           '--is-bare-repository').rstrip() == 'true'

    @property
    def active_branch(self):
        return git('rev-parse', '--abbrev-ref', 'HEAD').rstrip()


class DepotConfig(object):
    def __init__(self, **kwargs):
        self.__url = None
        self.__url_parts = None
        self.url = kwargs.get('url')
        self.key = kwargs.get('key')
        self.secret = kwargs.get('secret')

    def __iter__(self):
        yield 'url', self.url
        yield 'key', self.key
        yield 'secret', self.secret

    @property
    def url(self):
        return self.__url

    @url.setter
    def url(self, value):
        self.__url = value
        if value:
            self.__url_parts = urlparse.urlparse(value)

    @property
    def driver(self):
        scheme = self.__url_parts.scheme
        return DRIVER_ALIASES.get(scheme, scheme)

    @property
    def bucket(self):
        return self.__url_parts.hostname

    @property
    def prefix(self):
        return self.__url_parts.path

    def make_path(self, *paths):
        return '/'.join(map(str, paths))


class UserConfig(object):
    default_cache_dir = os.path.expanduser('~/.cache/git-big')

    def __init__(self, **kwargs):
        self.version = 1
        self.cache_dir = kwargs.get('cache_dir', self.default_cache_dir)
        self.depot = DepotConfig(**kwargs.get('depot', {}))

    def __iter__(self):
        yield 'version', self.version
        yield 'cache_dir', self.cache_dir
        yield 'depot', dict(self.depot)


class RepoConfig(object):
    def __init__(self, **kwargs):
        self.version = 1
        self.files = kwargs.get('files', {})

    def __iter__(self):
        yield 'version', self.version
        yield 'files', collections.OrderedDict(sorted(self.files.items()))

    def merge(self, other):
        self.files.update(other.files)


def git_config_get(name, default=None):
    try:
        return git('config', name).rstrip()
    except:  # pylint: disable=W0702
        return default


class GitConfig(object):
    def __init__(self):
        self.uuid = git_config_get('git-big.uuid', uuid.uuid4())
        self.cache_dir = git_config_get('git-big.cache-dir')
        self.depot_url = git_config_get('git-big.depot.url')
        self.depot_key = git_config_get('git-big.depot.key')
        self.depot_secret = git_config_get('git-big.depot.secret')

    def save(self):
        git('config', 'git-big.uuid', self.uuid)
        git('config', 'merge.git-big.driver', 'git big merge-driver %O %A %B')


class Config(RepoConfig):
    def __init__(self, repo_config, git_config, user_config, working_dir):
        super(Config, self).__init__()
        self.cache_dir = git_config.cache_dir or user_config.cache_dir
        self.objects_dir = os.path.join(self.cache_dir, 'objects')
        self.uuid = git_config.uuid
        self.files = repo_config.files

        depot_config = DepotConfig(**dict(user_config.depot))
        if git_config.depot_url:
            depot_config.url = git_config.depot_url
        if git_config.depot_key:
            depot_config.key = git_config.depot_key
        if git_config.depot_secret:
            depot_config.secret = git_config.depot_secret

        if depot_config.url:
            self.depot = depot_config
        else:
            self.depot = None

        self.working_dir = working_dir
        self.anchors_dir = os.path.join(self.working_dir, '.gitbig-anchors')


class Entry(object):
    def __init__(self, config, rel_path, digest):
        self.rel_path = rel_path
        self.digest = digest
        self.working_path = os.path.join(config.working_dir, self.rel_path)
        self.anchor_path = os.path.join(config.anchors_dir, self.digest[:2],
                                        self.digest[2:4], self.digest)
        self.symlink_path = os.path.relpath(self.anchor_path,
                                            os.path.dirname(self.working_path))
        self.cache_path = os.path.join(config.objects_dir, self.digest[:2],
                                       self.digest[2:4], self.digest)
        if config.depot:
            self.depot_path = config.depot.make_path('objects', self.digest)
        else:
            self.depot_path = None
        self.depot_object = None
        self.in_depot = False

    @property
    def in_cache(self):
        return os.path.exists(self.cache_path)

    @property
    def in_anchors(self):
        return os.path.exists(self.anchor_path)

    @property
    def is_link(self):
        return os.path.islink(self.working_path)

    @property
    def in_working(self):
        return os.path.exists(self.working_path)

    @property
    def is_linked(self):
        return self.in_anchors and self.is_link and \
            os.readlink(self.working_path) == self.symlink_path


def compute_digest(path):
    algorithm = hashlib.sha256()
    size = os.path.getsize(path)

    def getBytes():
        with open(path, 'rb') as file_:
            while True:
                buf = file_.read(BLOCKSIZE)
                if not buf:
                    break
                algorithm.update(buf)
                yield buf

    with tqdm.tqdm(total=size, unit='bytes', unit_scale=True) as bar:
        for data in getBytes():
            bar.update(len(data))

    return algorithm.hexdigest()


def lock_file(path):
    '''remove writable permissions'''
    # click.echo('Locking file: %s' % path)
    if not os.path.exists(path):
        return
    mode = os.stat(path).st_mode
    perms = stat.S_IMODE(mode)
    mask = ~(stat.S_IWUSR | stat.S_IWGRP | stat.S_IWOTH)
    os.chmod(path, perms & mask)


def unlock_file(path):
    '''add writable permissions'''
    if not os.path.exists(path):
        return
    mode = os.stat(path).st_mode
    perms = stat.S_IMODE(mode)
    os.chmod(path, perms | stat.S_IWUSR | stat.S_IWGRP)


def make_executable(path):
    '''add executable permissions'''
    if not os.path.exists(path):
        return
    mode = os.stat(path).st_mode
    perms = stat.S_IMODE(mode)
    os.chmod(path, perms | stat.S_IXUSR | stat.S_IXGRP)


class DepotIndex(object):
    def __init__(self, path):
        self.__index = set()
        self.path = path

    @property
    def index(self):
        self._load()
        return self.__index

    def has_digest(self, digest):
        return digest in self.index

    def add_digest(self, digest):
        self.index.add(digest)
        self._save()

    def _load(self):
        self.__index = set()
        if os.path.exists(self.path):
            with open(self.path, 'r') as file_:
                for line in file_:
                    self.__index.add(line.rstrip())

    def _save(self):
        dir_path = os.path.dirname(self.path)
        if not os.path.exists(dir_path):
            os.makedirs(dir_path)
        with open(self.path, 'w') as file_:
            for digest in self.__index:
                file_.write(digest + '\n')


class Depot(object):
    def __init__(self, config, repo):
        self.config = config.depot
        self.repo = repo
        self.__bucket = None
        self.index = DepotIndex(os.path.join(config.cache_dir, 'index'))
        self.refs_path = self.config.make_path('refs', config.uuid)
        self.tmp_dir = os.path.join(config.cache_dir, 'tmp')
        if not os.path.exists(self.tmp_dir):
            os.makedirs(self.tmp_dir)

    @property
    def bucket(self):
        if not self.__bucket:
            driver = get_driver(DriverType.STORAGE, self.config.driver)
            service = driver(self.config.key, self.config.secret)
            self.__bucket = service.get_container(self.config.bucket)
        return self.__bucket

    def _entry(self, entry):
        # use an index to prevent having to query the depot when we know
        # for certain that the object exists in the bucket
        if self.index.has_digest(entry.digest):
            entry.in_depot = True
            return

        try:
            entry.depot_object = self.bucket.get_object(entry.depot_path)
            entry.in_depot = True
            self.index.add_digest(entry.digest)
        except ObjectDoesNotExistError:
            pass

    def get_status(self, entry):
        self._entry(entry)

    def get(self, entry):
        self._entry(entry)
        if not entry.in_depot:
            click.echo('Object missing from depot: %s' % entry.digest)
            return
        click.echo('Pulling object: %s' % entry.digest)
        if not entry.depot_object:
            entry.depot_object = self.bucket.get_object(entry.depot_path)
        cache_dir = os.path.dirname(entry.cache_path)
        if not os.path.exists(cache_dir):
            os.makedirs(cache_dir)
<<<<<<< HEAD

        # Make a temp location for download until we verify it's good
        tmpfile = tempfile.NamedTemporaryFile(delete=False)
        size = long(entry.depot_object.size)
        chunk_size = 1024 * 1024
        # Kick off the download and track with a progress bar
        stream = self.bucket.download_object_as_stream(entry.depot_object, chunk_size=chunk_size)
=======
        # Make a temp location for download until we verify it's good
        tmpfile = tempfile.NamedTemporaryFile(delete=False, dir=self.tmp_dir)
        size = long(entry.depot_object.size)
        chunk_size = 1024 * 1024
        # Kick off the download and track with a progress bar
        stream = self.bucket.download_object_as_stream(
            entry.depot_object, chunk_size=chunk_size)
>>>>>>> a296f7a1
        with tqdm.tqdm(total=size, unit='bytes', unit_scale=True) as bar:
            for data in stream:
                tmpfile.write(data)
                bar.update(len(data))
        # Finalize and rename
        tmpfile.close()
        os.rename(tmpfile.name, entry.cache_path)
        # Lock and add to cache
        lock_file(entry.cache_path)
        self.index.add_digest(entry.digest)

    def put(self, entry):


        self._entry(entry)
        if not entry.in_depot:
            click.echo('Pushing object: %s' % entry.digest)

            chunk_size = 1024 * 1024
            size = os.path.getsize(entry.cache_path)

            fileOpen = open(entry.cache_path, 'rb')

            #file read to control size of chunks uploaded so they can be tracked
            def getBytes():
                with fileOpen as f:
                    while True:
                        chunk = f.read(chunk_size)
                        if chunk:
                            for data in chunk:
                                yield data
                        else:
                            break

            #progress bar starts, uploads via stream chunk by chunk
            with tqdm.tqdm(total=size, unit='bytes', unit_scale=True) as bar:
                for data in getBytes():
                    bar.update(len(data))
                    self.bucket.upload_object_via_stream(iterator=data, object_name=entry.depot_path)

            self.index.add_digest(entry.digest)


    """
    entry.depot_object = self.bucket.get_object(entry.depot_path)
    self.bucket.upload_object_via_stream(entry.cache_path, entry.depot_path)
    self.index.add_digest(entry.digest)
    # Make a temp location for download until we verify it's good
    tmpfile = tempfile.NamedTemporaryFile(delete=False)
    size = long(entry.depot_object.size)
    chunk_size = 1024 * 1024
    # Kick off the upload and track with a progress bar
    
    stream = self.bucket.upload_object_via_stream(iterator=, entry.depot_object, chunk_size=chunk_size)
    with tqdm.tqdm(total=size, unit='bytes', unit_scale=True) as bar:
        for data in stream:
            tmpfile.write(data)
            bar.update(len(data))
    """

    def load_refs(self):
        refs = []
        try:
            obj = self.bucket.get_object(self.refs_path)
        except ObjectDoesNotExistError:
            return (None, refs)
        stream = obj.as_stream()
        for line in stream:
            refs.append(line.rstrip())
        return (obj,refs)

    def save_refs(self, refs):
        extra = {
            'meta_data': {
                'host': socket.gethostname(),
                'user': getpass.getuser(),
                'path': self.repo.git_dir,
            }
        }
        buf = '\n'.join(refs)
        stream = StringIO(buf)
        self.bucket.upload_object_via_stream(
            stream, self.refs_path, extra=extra)

    def delete_refs(self):
        try:
            obj = self.bucket.get_object(self.refs_path)
        except ObjectDoesNotExistError:
            return
        self.bucket.delete_object(obj)


class App(object):
    def __init__(self):
        self.repo = GitRepository()

        # Load user configuration, creating anew if none exists
        self.user_config_path = os.path.expanduser('~/.gitbig')
        if os.path.exists(self.user_config_path):
            with open(self.user_config_path, 'r') as file_:
                self.user_config = UserConfig(**json.load(file_))
        else:
            self.user_config = UserConfig()

        # Load repo configuration, creating anew if none exists
        self.repo_config_path = os.path.join(self.repo.working_dir, '.gitbig')
        if os.path.exists(self.repo_config_path):
            with open(self.repo_config_path, 'r') as file_:
                self.repo_config = self._load_config(file_)
        else:
            self.repo_config = RepoConfig()

        # Load git configuration
        self.git_config = GitConfig()

        # Combined view of overall configuration
        self.config = Config(self.repo_config, self.git_config,
                             self.user_config, self.repo.working_dir)

        if self.config.depot:
            self.depot = Depot(self.config, self.repo)
        else:
            self.depot = None

    def cmd_init(self):
        self._save_config()
        self._install_hooks()
        if not self.repo.is_bare:
            self._install_merger()

    def cmd_hooks_pre_push(self, remote, url):
        self.cmd_push()
        self._call_hook_chain('pre-push', remote, url)

    def cmd_hooks_post_checkout(self, previous, new, flag):
        self.cmd_pull()
        self._call_hook_chain('post-checkout', previous, new, flag)

    def cmd_hooks_post_merge(self, flag):
        self.cmd_pull()
        self._call_hook_chain('post-merge', flag)

    def cmd_status(self):
        click.echo('On branch %s' % self.repo.active_branch)
        click.echo()
        click.echo('  Working')
        click.echo('    Cache')
        click.echo('      Depot')
        click.echo()
        for entry in self._entries():
            if self.depot:
                self.depot.get_status(entry)
            if entry.is_linked:
                w_bit = 'W'
            elif entry.in_working:
                w_bit = '*'
            else:
                w_bit = ' '
            c_bit = entry.in_cache and 'C' or ' '
            d_bit = entry.in_depot and 'D' or ' '
            click.echo('[ %s %s %s ] %s %s' %
                       (w_bit, c_bit, d_bit, entry.digest[:8], entry.rel_path))
        click.echo()

    def cmd_add(self, paths):
        for path in self._walk(paths):
            self._add_file(path)
        self._save_config()

    def cmd_remove(self, paths):
        for path in self._walk(paths):
            self._remove_file(path)
        self._save_config()

    def cmd_unlock(self, paths):
        for path in self._walk(paths):
            self._unlock_file(path)
        self._save_config()

    def cmd_copy(self, srcs, tgt):
        for src, tgt in self._get_src_tgt_pairs(srcs, tgt):
            self._copy_file(src, tgt)
        self._save_config()

    def cmd_move(self, srcs, tgt):
        for src, tgt in self._get_src_tgt_pairs(srcs, tgt):
            self._move_file(src, tgt)
        self._save_config()

    def cmd_push(self):
        if not self.depot:
            click.echo('A depot must be configured before pushing.')
            return
        for entry in self._entries():
            self.depot.put(entry)
        self.depot.save_refs(self._find_reachable_objects())

    def cmd_pull(self):
        # clear the anchors on each pull
        if os.path.exists(self.config.anchors_dir):
            shutil.rmtree(self.config.anchors_dir)
        # now go thru the index and populate all the anchors
        for entry in self._entries():
            # grab a copy from the depot if it exists
            if not entry.in_cache and self.depot:
                self.depot.get(entry)
            if entry.in_cache:
                # add hardlink from the anchor to the cache
                if not entry.in_anchors:
                    anchor_dir = os.path.dirname(entry.anchor_path)
                    if not os.path.exists(anchor_dir):
                        os.makedirs(anchor_dir)
                    os.link(entry.cache_path, entry.anchor_path)
                # add a symlink from the working path to the anchor
                if not entry.in_working:
                    click.echo('Linking: %s -> %s' % (entry.digest,
                                                      entry.rel_path))
                    entry_dir = os.path.dirname(entry.working_path)
                    if not os.path.exists(entry_dir):
                        os.makedirs(entry_dir)
                    os.symlink(entry.symlink_path, entry.working_path)
                elif not entry.is_link:
                    click.echo('Pull aborted, dirty file detected: "%s"' %
                               entry.rel_path)
                    raise SystemExit(1)
            else:
                click.echo('Missing object for file: %s' % entry.rel_path)
        self.depot.save_refs(self._find_reachable_objects())

    def cmd_drop(self):
        if not self.depot:
            click.echo('A depot must be configured.')
            return
        self.depot.delete_refs()

    def cmd_reachable(self):
        for digest in self._find_reachable_objects():
            click.echo(digest)
        obj, _ = self.depot.load_refs()
        if obj:
            click.echo(obj.extra)
            click.echo(obj.meta_data)

    def cmd_check(self):
        '''Do an integrity check of the local cache'''
        for root, _, files in os.walk(self.config.objects_dir):
            for file_ in files:
                path = os.path.join(root, file_)
                digest = compute_digest(path)
                if file_ != digest:
                    click.echo('Error: mismatched content.')
                    click.echo('  Path: %s' % path)
                    click.echo('  Hash: %s' % digest)

    def cmd_custom_merge(self, ancestor_path, current_path, other_path):  # pylint: disable=W0613
        with open(current_path, 'r') as file_:
            current = self._load_config(file_)
        with open(other_path, 'r') as file_:
            other = self._load_config(file_)
        current.merge(other)
        with open(current_path, 'w') as file_:
            json.dump(dict(current), file_, indent=4)
            file_.write('\n')

    def _find_reachable_objects(self):
        reachable = set()
        objects = set()
        rev_list = git('rev-list', '--objects', '--all', '--', '.gitbig')
        for line in rev_list.splitlines():
            parts = line.split()
            if len(parts) > 1 and parts[1] == '.gitbig':
                objects.add(parts[0])
        for obj in objects:
            raw_index = git('show', obj)
            index = RepoConfig(**json.loads(raw_index))
            for digest in index.files.itervalues():
                reachable.add(digest)
        return reachable

    def _load_config(self, file_):
        return RepoConfig(**json.load(file_))

    def _save_config(self):
        self.git_config.save()

        with open(self.user_config_path, 'w') as file_:
            json.dump(dict(self.user_config), file_, indent=4)
            file_.write('\n')

        if self.repo_config.files:
            with open(self.repo_config_path, 'w') as file_:
                json.dump(dict(self.repo_config), file_, indent=4)
                file_.write('\n')
            self.repo.index.add([self.repo_config_path])
        else:
            if os.path.exists(self.repo_config_path):
                os.unlink(self.repo_config_path)
                self.repo.index.remove([self.repo_config_path])

        exclude_path = os.path.join(self.repo.git_dir, 'info', 'exclude')
        self._ensure_line(exclude_path, '/.gitbig-anchors')

    def _ensure_line(self, path, to_add):
        changed = False
        lines = []
        if os.path.exists(path):
            with open(path, 'r') as file_:
                for line in file_:
                    lines.append(line.rstrip())
        if to_add not in lines:
            lines.append(to_add)
            changed = True
        with open(path, 'w') as file_:
            for line in lines:
                file_.write(line + '\n')
        return changed

    def _install_hooks(self):
        self._install_hook('pre-push', 2)
        self._install_hook('post-checkout', 3)
        self._install_hook('post-merge', 1)

    def _install_merger(self):
        gitattrs = '.gitattributes'
        gitattrs_path = os.path.join(self.repo.working_dir, gitattrs)
        changed = self._ensure_line(gitattrs_path, '.gitbig merge=git-big')
        if changed:
            self.repo.index.add([gitattrs])

    def _install_hook(self, hook, nargs):
        args = ' '.join(['$%s' % x for x in range(1, nargs + 1)])
        hook_content = '#!/bin/sh\nexec git big hooks %s %s\n' % (hook, args)
        hooks_dir = os.path.join(self.repo.git_dir, 'hooks')
        hook_path = os.path.join(hooks_dir, hook)
        if os.path.exists(hook_path):
            with open(hook_path, 'r') as file_:
                existing_content = file_.read()
            if existing_content == hook_content:
                return
            os.rename(hook_path, os.path.join(hooks_dir, '%s.git-big' % hook))
        with open(hook_path, 'w') as file_:
            file_.write(hook_content)
        make_executable(hook_path)

    def _call_hook_chain(self, hook, *args):
        hooks_dir = os.path.join(self.repo.git_dir, 'hooks')
        hook_path = os.path.join(hooks_dir, '%s.git-big' % hook)
        if not os.path.exists(hook_path):
            return
        os.execv(hook_path, [hook_path] + list(args))

    def _entries(self):
        for rel_path, digest in self.config.files.iteritems():
            yield Entry(self.config, rel_path, digest)

    def _walk(self, paths):
        for path in paths:
            if os.path.isdir(path):
                for root, _, files in os.walk(path):
                    for file_ in files:
                        yield os.path.join(root, file_)
            else:
                yield path

    def _add_file(self, path):
        if os.path.islink(path):
            return

        rel_path = os.path.relpath(
            os.path.abspath(path), self.repo.working_dir)
        digest = compute_digest(path)
        click.echo(rel_path)
        entry = Entry(self.config, rel_path, digest)

        if not entry.in_cache:
            cache_dir = os.path.dirname(entry.cache_path)
            if not os.path.exists(cache_dir):
                os.makedirs(cache_dir)
            os.rename(entry.working_path, entry.cache_path)
            lock_file(entry.cache_path)
        else:
            os.unlink(entry.working_path)

        if not entry.in_anchors:
            anchor_dir = os.path.dirname(entry.anchor_path)
            if not os.path.exists(anchor_dir):
                os.makedirs(anchor_dir)
            os.link(entry.cache_path, entry.anchor_path)

        os.symlink(entry.symlink_path, entry.working_path)
        self.repo.index.add([entry.working_path])

        self.repo_config.files[rel_path] = digest

    def _remove_file(self, path):
        rel_path = os.path.relpath(
            os.path.abspath(path), self.repo.working_dir)
        if os.path.exists(path):
            os.unlink(path)
        digest = self.repo_config.files.get(rel_path)
        if not digest:
            return
        entry = Entry(self.config, rel_path, digest)
        self.repo.index.remove([entry.working_path])
        click.echo(rel_path)
        del self.repo_config.files[rel_path]

    def _unlock_file(self, path):
        if not os.path.islink(path):
            return
        rel_path = os.path.relpath(
            os.path.abspath(path), self.repo.working_dir)
        digest = self.repo_config.files.get(rel_path)
        if not digest:
            return
        entry = Entry(self.config, rel_path, digest)
        os.unlink(entry.working_path)
        self.repo.index.remove([entry.working_path])
        shutil.copy2(entry.cache_path, entry.working_path)
        unlock_file(entry.working_path)
        del self.repo_config.files[rel_path]

    def _get_src_tgt_pairs(self, srcs, tgt):
        if len(srcs) > 1:
            if not os.path.isdir(tgt):
                click.echo(
                    'Destination must be a directory when specifying multiple sources'
                )
                return
            for src in srcs:
                yield (src, os.path.join(tgt, os.path.basename(src)))
        else:
            if os.path.isdir(tgt):
                yield (srcs[0], os.path.join(tgt, os.path.basename(srcs[0])))
            else:
                yield (srcs[0], tgt)

    def _copy_file(self, src, tgt):
        rel_tgt = os.path.relpath(os.path.abspath(tgt), self.repo.working_dir)
        if rel_tgt.startswith('..') or rel_tgt.startswith('/'):
            click.echo('Destination must be inside repository: %s' % tgt)
            return

        rel_src = os.path.relpath(os.path.abspath(src), self.repo.working_dir)
        digest = self.repo_config.files.get(rel_src)
        if not digest:
            click.echo('Source not in index: %s' % src)

        entry = Entry(self.config, rel_tgt, digest)
        os.symlink(entry.symlink_path, entry.working_path)
        self.repo.index.add([entry.working_path])
        self.repo_config.files[rel_tgt] = digest

    def _move_file(self, src, tgt):
        rel_src = os.path.relpath(os.path.abspath(src), self.repo.working_dir)
        rel_tgt = os.path.relpath(os.path.abspath(tgt), self.repo.working_dir)
        if rel_tgt.startswith('..') or rel_tgt.startswith('/'):
            click.echo('Destination must be inside repository: %s' % tgt)
            return

        rel_src = os.path.relpath(os.path.abspath(src), self.repo.working_dir)
        digest = self.repo_config.files.get(rel_src)
        if not digest:
            click.echo('Source not in index: %s' % src)

        src_entry = Entry(self.config, rel_src, digest)
        tgt_entry = Entry(self.config, rel_tgt, digest)
        os.symlink(tgt_entry.symlink_path, tgt_entry.working_path)
        os.unlink(src_entry.working_path)
        self.repo.index.add([tgt_entry.working_path])
        self.repo.index.remove([src_entry.working_path])
        self.repo_config.files[rel_tgt] = digest
        del self.repo_config.files[rel_src]


@click.group(context_settings=CTX_SETTINGS)
def cli():
    '''git big file manager'''
    pass


@cli.command()
@click.argument('topic', default=None, required=False, nargs=1)
@click.pass_context
def help(ctx, topic, **kw):
    '''Show this message and exit.'''
    if topic is None:
        click.echo(ctx.parent.get_help())
    else:
        click.echo(cli.commands[topic].get_help(ctx))


@cli.command('version')
def cmd_version():
    '''Print version and exit'''
    click.echo(__version__)


@cli.command('init')
def cmd_init():
    '''Initialize big files'''
    App().cmd_init()


@cli.command('clone')
@click.argument('repo')
@click.argument('to_path', required=False)
def cmd_clone(repo, to_path):
    '''Clone a repository with big files'''
    if not to_path:
        to_path = re.split('[:/]', repo.rstrip('/').rstrip('.git'))[-1]
    os.system('git clone %s %s' % (repo, to_path))
    os.chdir(to_path)
    app = App()
    app.cmd_init()
    app.cmd_pull()


@cli.command('status')
def cmd_status():
    '''View big file status'''
    App().cmd_status()


@cli.command('add')
@click.argument('paths', nargs=-1, type=click.Path(exists=True))
def cmd_add(paths):
    '''Add big files.
    This command gives you the option of inputting one or more paths. If a
    single file path is given, it will add your file to the index. If a
     directory path is given, all files within the directory will be
     recursively added to the index.
    '''
    App().cmd_add(paths)


@cli.command('rm')
@click.argument('paths', nargs=-1, type=click.Path())
def cmd_remove(paths):
    '''Remove big files.
    This command gives you the option of inputting one or more paths. If a
    single file path is given, it will remove your file to the index. If a
     directory path is given, all files within the directory will be
     recursively removed to the index.
    '''
    App().cmd_remove(paths)


@cli.command('unlock')
@click.argument('paths', nargs=-1, type=click.Path(exists=True))
def cmd_unlock(paths):
    '''Unlock big files.
    When adding a large binary file to your directory, it will be set to
    read only mode to prevent from accidental overwrites or deletions. In order
    to edit a WORM file, it will need to be, unlocked, removed, edited and then
    pushed to your git repository.
    '''
    App().cmd_unlock(paths)


@cli.command('mv')
@click.argument('sources', nargs=-1, type=click.Path(exists=True))
@click.argument('dest', nargs=1, type=click.Path())
def cmd_move(sources, dest):
    '''Move big files.
    Moves or renames a file, a directory or a symlink in the same
    way that git mv would usually work. The index will be updated with
    the new changes made but changes must be committed.
    '''
    App().cmd_move(sources, dest)


@cli.command('cp')
@click.argument('sources', nargs=-1, type=click.Path(exists=True))
@click.argument('dest', nargs=1, type=click.Path())
def cmd_copy(sources, dest):
    '''Copy big files




    '''
    App().cmd_copy(sources, dest)


@cli.command('push')
def cmd_push():
    '''Push big files




    '''
    App().cmd_push()


@cli.command('pull')
def cmd_pull():
    '''Pull big files




    '''
    App().cmd_pull()


@cli.command('drop')
def cmd_drop():
    '''Notify depot that repository is gone'''
    App().cmd_drop()


@cli.group('hooks')
def cmd_hooks():
    pass


@cmd_hooks.command('pre-push')
@click.argument('remote')
@click.argument('url')
def cmd_hooks_pre_push(remote, url):
    App().cmd_hooks_pre_push(remote, url)


@cmd_hooks.command('post-checkout')
@click.argument('previous')
@click.argument('new')
@click.argument('flag')
def cmd_hooks_post_checkout(previous, new, flag):
    App().cmd_hooks_post_checkout(previous, new, flag)


@cmd_hooks.command('post-merge')
@click.argument('flag')
def cmd_hooks_post_merge(flag):
    App().cmd_hooks_post_merge(flag)


@cli.group('dev')
def dev():
    pass


@dev.command('reachable')
def cmd_reachable():
    App().cmd_reachable()


@dev.command('check')
def cmd_check():
    App().cmd_check()


@cli.group('filter')
def cmd_filter():
    pass


@cmd_filter.command('process')
def cmd_process():
    import git_big.filter
    git_big.filter.cmd_process()
<<<<<<< HEAD
=======


@cli.command('merge-driver')
@click.argument('ancestor', default='default')
@click.argument('current', default='default')
@click.argument('other', default='default')
def cmd_custom_merge(ancestor, current, other):
    App().cmd_custom_merge(ancestor, current, other)
>>>>>>> a296f7a1
<|MERGE_RESOLUTION|>--- conflicted
+++ resolved
@@ -25,10 +25,7 @@
 import stat
 import subprocess
 import tempfile
-<<<<<<< HEAD
 import tqdm
-=======
->>>>>>> a296f7a1
 import urlparse
 import uuid
 from StringIO import StringIO
@@ -366,15 +363,6 @@
         cache_dir = os.path.dirname(entry.cache_path)
         if not os.path.exists(cache_dir):
             os.makedirs(cache_dir)
-<<<<<<< HEAD
-
-        # Make a temp location for download until we verify it's good
-        tmpfile = tempfile.NamedTemporaryFile(delete=False)
-        size = long(entry.depot_object.size)
-        chunk_size = 1024 * 1024
-        # Kick off the download and track with a progress bar
-        stream = self.bucket.download_object_as_stream(entry.depot_object, chunk_size=chunk_size)
-=======
         # Make a temp location for download until we verify it's good
         tmpfile = tempfile.NamedTemporaryFile(delete=False, dir=self.tmp_dir)
         size = long(entry.depot_object.size)
@@ -382,7 +370,6 @@
         # Kick off the download and track with a progress bar
         stream = self.bucket.download_object_as_stream(
             entry.depot_object, chunk_size=chunk_size)
->>>>>>> a296f7a1
         with tqdm.tqdm(total=size, unit='bytes', unit_scale=True) as bar:
             for data in stream:
                 tmpfile.write(data)
@@ -1046,8 +1033,6 @@
 def cmd_process():
     import git_big.filter
     git_big.filter.cmd_process()
-<<<<<<< HEAD
-=======
 
 
 @cli.command('merge-driver')
@@ -1055,5 +1040,4 @@
 @click.argument('current', default='default')
 @click.argument('other', default='default')
 def cmd_custom_merge(ancestor, current, other):
-    App().cmd_custom_merge(ancestor, current, other)
->>>>>>> a296f7a1
+    App().cmd_custom_merge(ancestor, current, other)